import threading
import time
import os
import logging
import keyboard

import P2Pro.video
import P2Pro.P2Pro_cmd as P2Pro_CMD
import P2Pro.recorder

logging.basicConfig()
logging.getLogger('P2Pro.recorder').setLevel(logging.INFO)
logging.getLogger('P2Pro.P2Pro_cmd').setLevel(logging.INFO)

try:
    print ("Hotkeys:")
    print ("[q] close openCV window, then close program using [ctrl]+[c]")
    print ("[s] do NUC")
    print ("[b] do NUC for background")
    print ("[d] read shutter state")
    print ("[l] set low gain (high temperature mode)")
    print ("[h] set high gain (low temperature mode)")
    cam_cmd = P2Pro_CMD.P2Pro()

    vid = P2Pro.video.Video()
    video_thread = threading.Thread(target=vid.open, args=(cam_cmd, 0, ))
    video_thread.start()

    while not vid.video_running:
        time.sleep(0.01)

    #rec = P2Pro.recorder.VideoRecorder(vid.frame_queue[1], "test")
    #rec.start()

    # print (cam_cmd._dev)
    # cam_cmd._standard_cmd_write(P2Pro_CMD.CmdCode.sys_reset_to_rom)
    # print(cam_cmd._standard_cmd_read(P2Pro_CMD.CmdCode.cur_vtemp, 0, 2))
    # print(cam_cmd._standard_cmd_read(P2Pro_CMD.CmdCode.shutter_vtemp, 0, 2))

    cam_cmd.pseudo_color_set(0, P2Pro_CMD.PseudoColorTypes.PSEUDO_IRON_RED)

    print(cam_cmd.pseudo_color_get())
    # cam_cmd.set_prop_tpd_params(P2Pro_CMD.PropTpdParams.TPD_PROP_GAIN_SEL, 0)
    print(cam_cmd.get_prop_tpd_params(P2Pro_CMD.PropTpdParams.TPD_PROP_GAIN_SEL))
    print(cam_cmd.get_device_info(P2Pro_CMD.DeviceInfoType.DEV_INFO_GET_PN))

    time.sleep(5)
<<<<<<< HEAD
    rec.stop()
    vid.stop()
=======
    #rec.stop()
>>>>>>> b5bc17a1

    while True:
        # print(vid.frame_queue[0].get(True, 2)) # test
        time.sleep(1)


except KeyboardInterrupt:
    print("Killing...")
    time.sleep(5)
    pass
os._exit(0)<|MERGE_RESOLUTION|>--- conflicted
+++ resolved
@@ -2,6 +2,8 @@
 import time
 import os
 import logging
+
+import cv2
 import keyboard
 
 import P2Pro.video
@@ -23,7 +25,7 @@
     cam_cmd = P2Pro_CMD.P2Pro()
 
     vid = P2Pro.video.Video()
-    video_thread = threading.Thread(target=vid.open, args=(cam_cmd, 0, ))
+    video_thread = threading.Thread(target=vid.open, args=(cam_cmd, -1, ))
     video_thread.start()
 
     while not vid.video_running:
@@ -44,18 +46,29 @@
     print(cam_cmd.get_prop_tpd_params(P2Pro_CMD.PropTpdParams.TPD_PROP_GAIN_SEL))
     print(cam_cmd.get_device_info(P2Pro_CMD.DeviceInfoType.DEV_INFO_GET_PN))
 
-    time.sleep(5)
-<<<<<<< HEAD
-    rec.stop()
-    vid.stop()
-=======
     #rec.stop()
->>>>>>> b5bc17a1
+    #vid.stop()
 
     while True:
-        # print(vid.frame_queue[0].get(True, 2)) # test
-        time.sleep(1)
-
+        img = vid.frame_queue[0].get(True, 2)
+        cv2.imshow('frame',img["rgb_data"])
+        key = cv2.waitKey(1)
+        if key & 0xFF == ord('q'):
+            break
+        elif key & 0xFF == ord('s'):
+            cam_cmd.shutter_actuate()
+        elif key & 0xFF == ord('d'):
+            shutter, auto_mode = cam_cmd.get_shutter_state()
+        elif key & 0xFF == ord('b'):
+            cam_cmd.shutter_background()
+        elif key & 0xFF == ord('l'):
+            cam_cmd.gain_set_low()
+        elif key & 0xFF == ord('h'):
+            cam_cmd.gain_set_high()
+        elif key & 0xFF == ord('m'):
+            cam_cmd.shutter_param_set()
+        elif key & 0xFF == ord('n'):
+            cam_cmd.shutter_params_print()
 
 except KeyboardInterrupt:
     print("Killing...")
